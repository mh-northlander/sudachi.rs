/*
 *  Copyright (c) 2021-2024 Works Applications Co., Ltd.
 *
 *  Licensed under the Apache License, Version 2.0 (the "License");
 *  you may not use this file except in compliance with the License.
 *  You may obtain a copy of the License at
 *
 *      http://www.apache.org/licenses/LICENSE-2.0
 *
 *   Unless required by applicable law or agreed to in writing, software
 *  distributed under the License is distributed on an "AS IS" BASIS,
 *  WITHOUT WARRANTIES OR CONDITIONS OF ANY KIND, either express or implied.
 *  See the License for the specific language governing permissions and
 *  limitations under the License.
 */

use memmap2::Mmap;
use std::fs::{File, OpenOptions};
use std::io::{BufWriter, Write};
use std::path::{Path, PathBuf};

use clap::{Args, Subcommand};

use sudachi::analysis::stateless_tokenizer::DictionaryAccess;
use sudachi::config::Config;
use sudachi::dic::build::report::DictPartReport;
use sudachi::dic::build::DictBuilder;
use sudachi::dic::dictionary::JapaneseDictionary;
use sudachi::dic::grammar::Grammar;
use sudachi::dic::header::HeaderVersion;
use sudachi::dic::lexicon::word_infos::WordInfo;
use sudachi::dic::lexicon_set::LexiconSet;
use sudachi::dic::word_id::WordId;
use sudachi::dic::DictionaryLoader;
use sudachi::error::SudachiResult;

/// Check that the first argument is a subcommand and the file with the same name does
/// not exists.
/// If the file does exists, probably it's safer to use default Sudachi analysis mode.
pub fn is_build_mode(subcommand: &Option<BuildCli>) -> bool {
    match subcommand {
        Some(subcommand) => {
            let raw = match subcommand {
                BuildCli::System { .. } => "build",
                BuildCli::User { .. } => "ubuild",
                BuildCli::Dump { .. } => "dump",
            };

            !Path::new(&raw).exists()
        }
        None => false,
    }
}

#[derive(Subcommand)]
pub(crate) enum BuildCli {
    /// Builds system dictionary
    #[command(name = "build")]
    System {
        #[command(flatten)]
        common: BuildCmd,

        /// Path to matrix definition
        #[arg(short, long)]
        matrix: PathBuf,
    },

    /// Builds user dictionary
    #[command(name = "ubuild")]
    User {
        #[command(flatten)]
        common: BuildCmd,

        /// Path to system dictionary
        #[arg(short = 's', long = "system")]
        dictionary: PathBuf,
    },

    #[command(name = "dump")]
    Dump {
        /// target dictionary to dump
        dictionary: PathBuf,
        /// dump target (matrix, pos, winfo)
        part: String,
        /// output file
        output: PathBuf,

        /// reference system dictionary.
        /// required to dump winfo of an user dictionary
        #[arg(short = 's', long = "system")]
        system: Option<PathBuf>,
    },
}

#[derive(Args)]
pub(crate) struct BuildCmd {
    /// Input csv files
    inputs: Vec<PathBuf>,

    /// Where to place compiled dictionary.
    /// If there was an existing one it will be overwritten.
    #[arg(short = 'o', long = "output")]
    output_file: PathBuf,

    /// Description string to embed into dictionary
    #[arg(short, long, default_value = "")]
    description: String,
}

pub fn build_main(subcommand: BuildCli) {
    match subcommand {
        BuildCli::System { common, matrix } => build_system(common, matrix),
        BuildCli::User { common, dictionary } => build_user(common, dictionary),
        BuildCli::Dump {
            dictionary,
            part,
            output,
            system,
        } => dump_part(dictionary, system, part, output),
    }
}

fn build_system(mut cmd: BuildCmd, matrix: PathBuf) {
    let mut builder = DictBuilder::new_system();
    builder.set_description(std::mem::take(&mut cmd.description));
    builder
        .read_conn(matrix.as_path())
        .expect("failed to read matrix");
    for d in cmd.inputs.iter() {
        builder
            .read_lexicon(d.as_path())
            .unwrap_or_else(|e| panic!("failed to read {:?}\n{:?}", d, e));
    }
    builder.resolve().expect("failed to resolve references");
    let file = output_file(&cmd.output_file);
    let mut buf_writer = BufWriter::with_capacity(16 * 1024, file);
    builder
        .compile(&mut buf_writer)
        .expect("failed to compile dictionary");
    buf_writer.flush().expect("failed to flush");
    print_stats(builder.report());
}

fn build_user(mut cmd: BuildCmd, system: PathBuf) {
    let cfg =
        Config::new(None, None, Some(system)).expect("failed to create default configuration");
    let dict = JapaneseDictionary::from_cfg(&cfg).expect("failed to load system dictionary");

    let mut builder = DictBuilder::new_user(&dict);
    builder.set_description(std::mem::take(&mut cmd.description));
    for d in cmd.inputs.iter() {
        builder
            .read_lexicon(d.as_path())
            .unwrap_or_else(|e| panic!("failed to read {:?}\n{:?}", d, e));
    }
    builder.resolve().expect("failed to resolve references");
    let file = output_file(&cmd.output_file);
    let mut buf_writer = BufWriter::with_capacity(16 * 1024, file);
    builder
        .compile(&mut buf_writer)
        .expect("failed to compile dictionary");
    buf_writer.flush().expect("failed to flush");
    print_stats(builder.report());
}

fn print_stats(report: &[DictPartReport]) {
    let max_len = report.iter().map(|r| r.part().len()).max().unwrap_or(0);

    for part in report {
        let unit = if part.is_write() { "bytes" } else { "entries" };
        eprintln!(
            "{0:1$} {2} {3} in {4:.3} sec",
            part.part(),
            max_len,
            part.size(),
            unit,
            part.time().as_secs_f32()
        )
    }
}

fn output_file(p: &Path) -> File {
    if p.exists() {
        std::fs::remove_file(p).unwrap_or_else(|e| panic!("failed to delete {:?}\n{:?}", p, e));
    }

    OpenOptions::new()
        .write(true)
        .create_new(true)
        .open(p)
        .unwrap_or_else(|e| panic!("failed to open {:?} for writing:\n{:?}", p, e))
}

<<<<<<< HEAD
fn dump_part(dict: PathBuf, part: String, output: PathBuf) {
    let file = File::open(dict).expect("open failed");
    let data = unsafe { Mmap::map(&file) }.expect("mmap failed");
=======
fn dump_part(dict: PathBuf, system: Option<PathBuf>, part: String, output: PathBuf) {
    let file = File::open(dict).expect("open dict failed");
    let data = unsafe { Mmap::map(&file) }.expect("mmap dict failed");
>>>>>>> 4e72d547
    let loader =
        unsafe { DictionaryLoader::read_any_dictionary(&data) }.expect("failed to load dictionary");

    let outf = output_file(&output);
    let mut writer = BufWriter::new(outf);

    match part.as_str() {
        "pos" => dump_pos(loader, &mut writer),
        "matrix" => dump_matrix(loader, &mut writer),
        "winfo" => dump_word_info(loader, system, &mut writer).unwrap(),
        _ => unimplemented!(),
    }
    writer.flush().unwrap();
}

fn dump_pos<W: Write>(dict: DictionaryLoader, w: &mut W) {
    let dict = dict
        .to_loaded()
        .expect("target dict should contain grammar");
    let grammar = dict.grammar();

    for (id, p) in grammar.pos_list.iter().enumerate() {
        write!(w, "{},", id).unwrap();
        for (i, e) in p.iter().enumerate() {
            w.write_all(e.as_bytes()).unwrap();
            if (i + 1) == p.len() {
                w.write_all(b"\n").unwrap();
            } else {
                w.write_all(b",").unwrap();
            }
        }
    }
}

fn dump_matrix<W: Write>(dict: DictionaryLoader, w: &mut W) {
    if let HeaderVersion::UserDict(_) = dict.header.version {
        panic!("user dictionary does not have connection matrix.")
    }

    let dict = dict
        .to_loaded()
        .expect("target dict should contain grammar");
    let grammar = dict.grammar();
    let conn = grammar.conn_matrix();

    writeln!(w, "{} {}", conn.num_left(), conn.num_right()).unwrap();
    for left in 0..conn.num_left() {
        for right in 0..conn.num_right() {
            let cost = conn.cost(left as _, right as _);
            writeln!(w, "{} {} {}", left, right, cost).unwrap();
        }
    }
}

fn dump_word_info<W: Write>(
    dict: DictionaryLoader,
    system: Option<PathBuf>,
    w: &mut W,
) -> SudachiResult<()> {
    let is_user = match dict.header.version {
        HeaderVersion::UserDict(_) => true,
        HeaderVersion::SystemDict(_) => false,
    };
    let did = if is_user { 1 } else { 0 };
    let size = dict.lexicon.size();

    let data = system.map(|system_path| {
        let file = File::open(system_path).expect("open system failed");
        unsafe { Mmap::map(&file) }.expect("mmap system failed")
    });
    let system = data.as_ref().map(|data| {
        let loader = DictionaryLoader::read_system_dictionary(data)
            .expect("failed to load system dictionary");
        loader
            .to_loaded()
            .expect("failed to load system dictionary")
    });

    let (base, user) = if is_user {
        (
            system.expect("system dictionary is required to dump user dictionary lexicon"),
            Some(dict),
        )
    } else {
        (dict.to_loaded().expect("failed to load dictionary"), None)
    };

    let mut lex = base.lexicon_set;
    let mut grammar = base.grammar;
    if let Some(udic) = user {
        lex.append(udic.lexicon, grammar.pos_list.len())?;
        if let Some(g) = udic.grammar {
            grammar.merge(g)
        }
    }

    for i in 0..size {
        let wid = WordId::checked(did, i)?;
        let (left, right, cost) = lex.get_word_param(wid);
        let winfo = lex.get_word_info(wid)?;
        write!(w, "{},", unicode_escape(winfo.surface()))?;
        write!(w, "{},{},{},", left, right, cost)?;
        write!(w, "{},", unicode_escape(winfo.surface()))?; // writing
        write!(w, "{},", pos_string(&grammar, winfo.pos_id()))?;
        write!(w, "{},", unicode_escape(winfo.reading_form()))?;
        write!(w, "{},", unicode_escape(winfo.normalized_form()))?;
        let dict_form = dictionary_form_string(&grammar, &lex, winfo.dictionary_form_word_id());
        write!(w, "{},", dict_form)?;
        write!(w, "{},", split_mode(&winfo))?;
        dump_wids(w, &grammar, &lex, winfo.a_unit_split())?;
        w.write_all(b",")?;
        dump_wids(w, &grammar, &lex, winfo.b_unit_split())?;
        w.write_all(b",")?;
        dump_wids(w, &grammar, &lex, winfo.word_structure())?;
        w.write_all(b",")?;
        dump_gids(w, winfo.synonym_group_ids())?;
        w.write_all(b"\n")?;
    }
    Ok(())
}

fn unicode_escape(raw: &str) -> String {
    // replace '"' and ','
    raw.to_string()
        .replace('"', "\\u0022")
        .replace(',', "\\u002c")
}

fn split_mode(winfo: &WordInfo) -> &str {
    let asplits = winfo.a_unit_split();
    if asplits.is_empty() {
        return "A";
    }
    let bsplits = winfo.b_unit_split();
    if bsplits.is_empty() {
        return "B";
    }
    "C"
}

fn pos_string(grammar: &Grammar, posid: u16) -> String {
    let pos_parts = grammar.pos_components(posid);
    pos_parts.join(",")
}

fn dictionary_form_string(grammar: &Grammar, lex: &LexiconSet, wid: i32) -> String {
    if wid < 0 {
        return "*".to_string();
    }
    let wid_with_dic = WordId::checked(0, wid as u32).expect("invalid wordid");
    format!("\"{}\"", wordref_string(grammar, lex, &wid_with_dic))
}

fn wordref_string(grammar: &Grammar, lex: &LexiconSet, wid: &WordId) -> String {
    let winfo = lex.get_word_info(*wid).expect("failed to get wordinfo");
    format!(
        "{},{},{}",
        unicode_escape(winfo.surface()),
        pos_string(grammar, winfo.pos_id()),
        unicode_escape(winfo.reading_form()),
    )
}

fn dump_wids<W: Write>(
    w: &mut W,
    grammar: &Grammar,
    lex: &LexiconSet,
    data: &[WordId],
) -> SudachiResult<()> {
    if data.is_empty() {
        write!(w, "*")?;
        return Ok(());
    }
    w.write_all(b"\"")?;
    for (i, e) in data.iter().enumerate() {
        write!(w, "{}", wordref_string(grammar, lex, e))?;
        if i + 1 != data.len() {
            w.write_all(b"/")?;
        }
    }
    w.write_all(b"\"")?;
    Ok(())
}

fn dump_gids<W: Write>(w: &mut W, data: &[u32]) -> SudachiResult<()> {
    if data.is_empty() {
        write!(w, "*")?;
        return Ok(());
    }
    for (i, e) in data.iter().enumerate() {
        write!(w, "{:06}", e)?;
        if i + 1 != data.len() {
            w.write_all(b"/")?;
        }
    }
    Ok(())
}<|MERGE_RESOLUTION|>--- conflicted
+++ resolved
@@ -14,12 +14,12 @@
  *  limitations under the License.
  */
 
-use memmap2::Mmap;
 use std::fs::{File, OpenOptions};
 use std::io::{BufWriter, Write};
 use std::path::{Path, PathBuf};
 
 use clap::{Args, Subcommand};
+use memmap2::Mmap;
 
 use sudachi::analysis::stateless_tokenizer::DictionaryAccess;
 use sudachi::config::Config;
@@ -191,15 +191,9 @@
         .unwrap_or_else(|e| panic!("failed to open {:?} for writing:\n{:?}", p, e))
 }
 
-<<<<<<< HEAD
-fn dump_part(dict: PathBuf, part: String, output: PathBuf) {
-    let file = File::open(dict).expect("open failed");
-    let data = unsafe { Mmap::map(&file) }.expect("mmap failed");
-=======
 fn dump_part(dict: PathBuf, system: Option<PathBuf>, part: String, output: PathBuf) {
     let file = File::open(dict).expect("open dict failed");
     let data = unsafe { Mmap::map(&file) }.expect("mmap dict failed");
->>>>>>> 4e72d547
     let loader =
         unsafe { DictionaryLoader::read_any_dictionary(&data) }.expect("failed to load dictionary");
 
