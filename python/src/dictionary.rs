/*
 *  Copyright (c) 2021-2024 Works Applications Co., Ltd.
 *
 *  Licensed under the Apache License, Version 2.0 (the "License");
 *  you may not use this file except in compliance with the License.
 *  You may obtain a copy of the License at
 *
 *      http://www.apache.org/licenses/LICENSE-2.0
 *
 *   Unless required by applicable law or agreed to in writing, software
 *  distributed under the License is distributed on an "AS IS" BASIS,
 *  WITHOUT WARRANTIES OR CONDITIONS OF ANY KIND, either express or implied.
 *  See the License for the specific language governing permissions and
 *  limitations under the License.
 */

use pyo3::prelude::*;
use pyo3::types::{PySet, PyString, PyTuple};
use std::convert::TryFrom;
use std::fmt::Write;
use std::ops::Deref;
use std::path::{Path, PathBuf};
use std::str::FromStr;
use std::sync::Arc;
use sudachi::analysis::Mode;

use sudachi::analysis::stateless_tokenizer::DictionaryAccess;
use sudachi::config::{Config, ConfigBuilder, SurfaceProjection};
use sudachi::dic::dictionary::JapaneseDictionary;
use sudachi::dic::grammar::Grammar;
use sudachi::dic::lexicon_set::LexiconSet;
use sudachi::dic::subset::InfoSubset;
use sudachi::plugin::input_text::InputTextPlugin;
use sudachi::plugin::oov::OovProviderPlugin;
use sudachi::plugin::path_rewrite::PathRewritePlugin;

use crate::errors;
use crate::morpheme::{PyMorphemeListWrapper, PyProjector};
use crate::pos_matcher::PyPosMatcher;
use crate::pretokenizer::PyPretokenizer;
use crate::projection::{morpheme_projection, parse_projection_opt, resolve_projection};
use crate::tokenizer::{PySplitMode, PyTokenizer};

pub(crate) struct PyDicData {
    pub(crate) dictionary: JapaneseDictionary,
    pub(crate) pos: Vec<Py<PyTuple>>,
    /// Compute default string representation for a morpheme using vtable dispatch.
    /// None by default (if outputting surface as it is)
    /// This is default per-dictionary value, can be overriden when creating tokenizers and pre-tokenizers
    pub(crate) projection: PyProjector,
}

impl DictionaryAccess for PyDicData {
    fn grammar(&self) -> &Grammar<'_> {
        self.dictionary.grammar()
    }

    fn lexicon(&self) -> &LexiconSet<'_> {
        self.dictionary.lexicon()
    }

    fn input_text_plugins(&self) -> &[Box<dyn InputTextPlugin + Sync + Send>] {
        self.dictionary.input_text_plugins()
    }

    fn oov_provider_plugins(&self) -> &[Box<dyn OovProviderPlugin + Sync + Send>] {
        self.dictionary.oov_provider_plugins()
    }

    fn path_rewrite_plugins(&self) -> &[Box<dyn PathRewritePlugin + Sync + Send>] {
        self.dictionary.path_rewrite_plugins()
    }
}

impl PyDicData {
    pub fn pos_of(&self, pos_id: u16) -> &Py<PyTuple> {
        &self.pos[pos_id as usize]
    }
}

/// A sudachi dictionary.
///
/// If both config.systemDict and dict are not given, `sudachidict_core` is used.
/// If both config.systemDict and dict are given, dict is used.
/// If dict is an absolute path to a file, it is used as a dictionary.
///
/// :param config_path: path to the configuration JSON file, config json as a string, or a [sudachipy.Config] object.
/// :param config: alias to config_path, only one of them can be specified at the same time.
/// :param resource_dir: path to the resource directory folder.
/// :param dict: type of pre-packaged dictionary, referring to sudachidict_<dict> packages on PyPI: https://pypi.org/search/?q=sudachidict.
///     Also, can be an _absolute_ path to a compiled dictionary file.
/// :param dict_type: deprecated alias to dict.
///
/// :type config_path: Config | pathlib.Path | str | None
/// :type config: Config | pathlib.Path | str | None
/// :type resource_dir: pathlib.Path | str | None
/// :type dict: pathlib.Path | str | None
/// :type dict_type: pathlib.Path | str | None
#[pyclass(module = "sudachipy.dictionary", name = "Dictionary")]
#[derive(Clone)]
pub struct PyDictionary {
    pub(super) dictionary: Option<Arc<PyDicData>>,
    pub config: Config,
}

#[pymethods]
impl PyDictionary {
    /// Creates a sudachi dictionary.
    ///
    /// If both config.systemDict and dict are not given, `sudachidict_core` is used.
    /// If both config.systemDict and dict are given, dict is used.
    /// If dict is an absolute path to a file, it is used as a dictionary.
    ///
    /// :param config_path: path to the configuration JSON file, config json as a string, or a [sudachipy.Config] object.
    /// :param config: alias to config_path, only one of them can be specified at the same time.
    /// :param resource_dir: path to the resource directory folder.
    /// :param dict: type of pre-packaged dictionary, referring to sudachidict_<dict> packages on PyPI: https://pypi.org/search/?q=sudachidict.
    ///     Also, can be an _absolute_ path to a compiled dictionary file.
    /// :param dict_type: deprecated alias to dict.
    ///
    /// :type config_path: Config | pathlib.Path | str | None
    /// :type config: Config | pathlib.Path | str | None
    /// :type resource_dir: pathlib.Path | str | None
    /// :type dict: pathlib.Path | str | None
    /// :type dict_type: pathlib.Path | str | None
    #[new]
    #[pyo3(
        text_signature="(config_path=None, resource_dir=None, dict=None, dict_type=None, *, config=None) -> Dictionary",
        signature=(config_path=None, resource_dir=None, dict=None, dict_type=None, *, config=None)
    )]
    fn new(
        py: Python,
        config_path: Option<&Bound<PyAny>>,
        resource_dir: Option<PathBuf>,
        dict: Option<&str>,
        dict_type: Option<&str>,
        config: Option<&Bound<PyAny>>,
    ) -> PyResult<Self> {
        if config.is_some() && config_path.is_some() {
            return errors::wrap(Err("Both config and config_path options were specified at the same time, use one of them"));
        }

        let default_config = read_default_config(py)?;

        let config_builder = match config.or(config_path) {
            None => default_config,
            Some(v) => read_config(v)?.fallback(&default_config),
        };

        let resource_dir = match resource_dir {
            None => Some(get_default_resource_dir(py)?),
            Some(v) => Some(v),
        };

        let dict_path = match dict.or(dict_type) {
            None => None,
            Some(dt) => Some(locate_system_dict(py, Path::new(dt))?),
        };

        if dict_type.is_some() {
<<<<<<< HEAD
            errors::warn_deprecation(
                py,
=======
            let cat = PyModule::import_bound(py, "builtins")?.getattr("DeprecationWarning")?;
            PyErr::warn_bound(
                py,
                &cat,
>>>>>>> d2b53d83
                "Parameter dict_type of Dictionary() is deprecated, use dict instead",
            )?
        }

        let config_builder = match resource_dir {
            Some(p) => config_builder.resource_path(p),
            None => config_builder,
        };

        let config_builder = match dict_path {
            Some(p) => config_builder.system_dict(p),
            None => config_builder,
        };

        let mut config = config_builder.build();

        // Load a dictionary from `sudachidict_core` as the default one.
        // For this behavior, the value of `systemDict` key in the default setting file must be
        // empty (or no `systemDict` key), different from rust's one.
        if config.system_dict.is_none() || config.system_dict.as_ref().unwrap().is_dir() {
            let system_dict = find_dict_path(py, "core")?;
            assert!(
                system_dict.exists(),
                "system dictionary {} did not exist",
                system_dict.display()
            );
            config.system_dict = Some(system_dict);
        } else {
            // resolve system dictionary alias to full path
            let system_dict = config.system_dict.as_deref().unwrap();
            if let Some(kind @ ("small" | "core" | "full")) = system_dict.to_str() {
                let system_dict = find_dict_path(py, kind)?;
                assert!(
                    system_dict.exists(),
                    "system dictionary {} did not exist",
                    system_dict.display()
                );
                config.system_dict = Some(system_dict)
            }
        }

        let jdic = errors::wrap_ctx(
            JapaneseDictionary::from_cfg(&config),
            "Error while constructing dictionary",
        )?;

        let pos_data = jdic
            .grammar()
            .pos_list
            .iter()
            .map(|pos| {
                let tuple: Py<PyTuple> = PyTuple::new_bound(py, pos).into_py(py);
                tuple
            })
            .collect();

        let projection = if config.projection == SurfaceProjection::Surface {
            None
        } else {
            Some(morpheme_projection(config.projection, &jdic))
        };

        let dic_data = PyDicData {
            dictionary: jdic,
            pos: pos_data,
            projection,
        };

        let dictionary = Arc::new(dic_data);

        Ok(Self {
            config,
            dictionary: Some(dictionary),
        })
    }

    /// Creates a sudachi tokenizer.
    ///
    /// :param mode: sets the analysis mode for this Tokenizer
    /// :param fields: load only a subset of fields.
    ///     See https://worksapplications.github.io/sudachi.rs/python/topics/subsetting.html.
    /// :param projection: Projection override for created Tokenizer. See Config.projection for values.
    ///
    /// :type mode: SplitMode | str | None
    /// :type fields: set[str] | None
    /// :type projection: str | None
    #[pyo3(
        text_signature="(self, /, mode=SplitMode.C, fields=None, *, projection=None) -> Tokenizer",
        signature=(mode=None, fields=None, *, projection=None)
    )]
    fn create<'py>(
        &'py self,
        py: Python<'py>,
        mode: Option<&Bound<'py, PyAny>>,
        fields: Option<&Bound<'py, PySet>>,
        projection: Option<&Bound<'py, PyString>>,
    ) -> PyResult<PyTokenizer> {
        let mode = match mode {
            Some(m) => extract_mode(py, m)?,
            None => Mode::C,
        };
        let fields = parse_field_subset(fields)?;
        let mut required_fields = self.config.projection.required_subset();
        let dict = self.dictionary.as_ref().unwrap().clone();
        let projobj = if let Some(s) = projection {
            let proj = errors::wrap(SurfaceProjection::try_from(s.to_str()?))?;
            required_fields = proj.required_subset();
            Some(morpheme_projection(proj, &dict))
        } else {
            None
        };

        let projobj = resolve_projection(projobj, &dict.projection);

        let tok = PyTokenizer::new(dict, mode, fields | required_fields, projobj);
        Ok(tok)
    }

    /// Creates a POS matcher object
    ///
    /// If target is a function, then it must return whether a POS should match or not.
    /// If target is a list, it should contain partially specified POS.
    /// By partially specified it means that it is possible to omit POS fields or use None as a sentinel value that matches any POS.
    ///
    /// For example, ('名詞',) will match any noun and
    /// (None, None, None, None, None, '終止形‐一般') will match any word in 終止形‐一般 conjugation form.
    ///
    /// :param target: can be either a list of POS partial tuples or a callable which maps POS to bool.
    ///
    /// :type target: Iterable[PartialPOS] | Callable[[POS], bool]
    fn pos_matcher<'py>(
        &'py self,
        py: Python<'py>,
        target: &Bound<'py, PyAny>,
    ) -> PyResult<PyPosMatcher> {
        PyPosMatcher::create(py, self.dictionary.as_ref().unwrap(), target)
    }

    /// Creates HuggingFace Tokenizers-compatible PreTokenizer.
    /// Requires package `tokenizers` to be installed.     
    ///
    /// :param mode: Use this split mode (C by default)
    /// :param fields: ask Sudachi to load only a subset of fields.
    ///     See https://worksapplications.github.io/sudachi.rs/python/topics/subsetting.html.
    /// :param handler: a custom callable to transform MorphemeList into list of tokens. If None, simply use surface as token representations.
    ///     It should be a `function(index: int, original: NormalizedString, morphemes: MorphemeList) -> List[NormalizedString]`.
    ///     See https://github.com/huggingface/tokenizers/blob/master/bindings/python/examples/custom_components.py.
    /// :param projection: Projection override for created Tokenizer. See Config.projection for values.
    ///
    /// :type mode: SplitMode | str | None
    /// :type fields: set[str] | None
    /// :type handler: Callable[[int, NormalizedString, MorphemeList], list[NormalizedString]] | None
    /// :type projection: str | None
    #[pyo3(
        text_signature="(self, /, mode=None, fields=None, handler=None, *, projection=None) -> tokenizers.PreTokenizer",
        signature=(mode=None, fields=None, handler=None, *, projection=None)
    )]
    fn pre_tokenizer<'py>(
        &'py self,
        py: Python<'py>,
        mode: Option<&Bound<'py, PyAny>>,
        fields: Option<&Bound<'py, PySet>>,
        handler: Option<Py<PyAny>>,
        projection: Option<&Bound<'py, PyString>>,
    ) -> PyResult<Bound<'py, PyAny>> {
        let mode = match mode {
            Some(m) => extract_mode(py, m)?,
            None => Mode::C,
        };
        let subset = parse_field_subset(fields)?;
        if let Some(h) = handler.as_ref() {
<<<<<<< HEAD
            if !h.as_ref(py).is_callable() {
                return errors::wrap(Err("handler must be callable"));
=======
            if !h.bind(py).is_callable() {
                return Err(SudachiErr::new_err("handler must be callable"));
>>>>>>> d2b53d83
            }
        }

        let dict = self.dictionary.as_ref().unwrap().clone();

        let mut required_fields = if handler.is_none() {
            self.config.projection.required_subset()
        } else {
            self.config.projection.required_subset() | subset
        };

        let (passed, projection) = parse_projection_opt(projection, dict.deref())?;

        required_fields |= projection.required_subset();

        let projector = resolve_projection(passed, &dict.projection);
        let internal = PyPretokenizer::new(dict, mode, required_fields, handler, projector);
        let internal_cell = Bound::new(py, internal)?;
        let module = py.import_bound("tokenizers.pre_tokenizers")?;
        module
            .getattr("PreTokenizer")?
            .getattr("custom")?
            .call1(PyTuple::new_bound(py, [internal_cell]))
    }

    /// Look up morphemes in the binary dictionary without performing the analysis.
    ///
    /// All morphemes from the dictionary with the given surface string are returned,
    /// with the last user dictionary searched first and the system dictionary searched last.
    /// Inside a dictionary, morphemes are outputted in-binary-dictionary order.
    /// Morphemes which are not indexed are not returned.
    ///
    /// :param surface: find all morphemes with the given surface
    /// :param out: if passed, reuse the given morpheme list instead of creating a new one.
    ///     See https://worksapplications.github.io/sudachi.rs/python/topics/out_param.html for details.
    ///
    /// :type surface: str
    /// :type out: MorphemeList | None
    #[pyo3(text_signature = "(self, /, surface, out=None) -> MorphemeList")]
    fn lookup<'py>(
        &'py self,
        py: Python<'py>,
        surface: &'py str,
        out: Option<Bound<'py, PyMorphemeListWrapper>>,
    ) -> PyResult<Bound<'py, PyMorphemeListWrapper>> {
        let l = match out {
            Some(l) => l,
            None => {
                let list = PyMorphemeListWrapper::new(self.dictionary.clone().unwrap());
                Bound::new(py, list)?
            }
        };

        // this needs to be a variable
        let mut borrow = l.try_borrow_mut();
        let out_list = match borrow {
            Ok(ref mut ms) => ms.internal_mut(py),
            Err(_) => return errors::wrap(Err("out was used twice at the same time")),
        };

        out_list.clear();
        errors::wrap_ctx(out_list.lookup(surface, InfoSubset::all()), surface)?;
        Ok(l)
    }

    /// Close this dictionary.
    #[pyo3(text_signature = "(self, /) -> ()")]
    fn close(&mut self) {
        self.dictionary = None;
    }

    /// Returns POS with the given id.
    ///
    /// :param pos_id: POS id
    /// :return: POS tuple with the given id or None for non existing id.
    ///
    /// :type pos_id: int
    #[pyo3(text_signature = "(self, /, pos_id: int) -> tuple[str, str, str, str, str, str] | None")]
    fn pos_of<'py>(&'py self, py: Python<'py>, pos_id: usize) -> Option<&Bound<'py, PyTuple>> {
        let dic = self.dictionary.as_ref().unwrap();
        dic.pos.get(pos_id).map(|x| x.bind(py))
    }

    fn __repr__(&self) -> PyResult<String> {
        errors::wrap(config_repr(&self.config))
    }
}

fn config_repr(cfg: &Config) -> Result<String, std::fmt::Error> {
    let mut result = String::from("<SudachiDictionary(");
    match cfg.resolved_system_dict() {
        Ok(path) => write!(result, "system={}", path.display()),
        Err(e) => write!(result, "system=<err:{}>", e),
    }?;
    write!(result, ", user=[")?;
    match cfg.resolved_user_dicts() {
        Ok(dicts) => {
            for (i, dic) in dicts.iter().enumerate() {
                write!(result, "{}", dic.display())?;
                if i + 1 == dicts.len() {
                    write!(result, "]")?;
                } else {
                    write!(result, ", ")?;
                }
            }
        }
        Err(e) => {
            write!(result, "<err:{:?}>", e)?;
        }
    }

    write!(result, ")>")?;
    Ok(result)
}

pub(crate) fn extract_mode<'py>(py: Python<'py>, mode: &Bound<'py, PyAny>) -> PyResult<Mode> {
    if mode.is_instance_of::<PyString>() {
<<<<<<< HEAD
        errors::wrap(Mode::from_str(mode.str()?.to_str()?))
=======
        Mode::from_str(mode.str()?.to_str()?).map_err(|e| SudachiErr::new_err(e).into())
>>>>>>> d2b53d83
    } else if mode.is_instance_of::<PySplitMode>() {
        let mode = mode.extract::<PySplitMode>()?;
        Ok(Mode::from(mode))
    } else {
        errors::wrap(Err(format!(
            "mode should be sudachipy.SplitMode or str, was {}: {}",
            mode,
            mode.get_type()
        )))
    }
}

fn read_config_from_fs(path: Option<&Path>) -> PyResult<ConfigBuilder> {
    errors::wrap(ConfigBuilder::from_opt_file(path))
}

fn read_config(config_opt: &Bound<PyAny>) -> PyResult<ConfigBuilder> {
    if config_opt.is_instance_of::<PyString>() {
        let config_pystr = config_opt.str()?;
        let config_str = config_pystr.to_str()?.trim();
        // looks like json
        if config_str.starts_with("{") && config_str.ends_with("}") {
            let result = ConfigBuilder::from_bytes(config_str.as_bytes());
            return errors::wrap(result);
        }
        let p = Path::new(config_str);
        if p.exists() && p.is_file() {
            return read_config_from_fs(Some(p));
        }
        return errors::wrap(Err(format!(
            "config file [{}] do not exist or is not a file",
            p.display()
        )));
    }
    let py = config_opt.py();
    let cfg_type = py.import_bound("sudachipy.config")?.getattr("Config")?;
    if config_opt.is_instance(&cfg_type)? {
        let cfg_as_str = config_opt.call_method0("as_jsons")?;
        return read_config(&cfg_as_str);
    }
    errors::wrap(Err(format!(
        "config should be sudachipy.Config or str which represents a file path or json obj, was {}: {}",
        config_opt,
        config_opt.get_type()
    )))
}

pub(crate) fn read_default_config(py: Python) -> PyResult<ConfigBuilder> {
    let path = py
        .import_bound("sudachipy")?
        .getattr("_DEFAULT_SETTINGFILE")?;
    let path = path.downcast::<PyString>()?.to_str()?;
    let path = PathBuf::from(path);
    errors::wrap_ctx(ConfigBuilder::from_opt_file(Some(&path)), &path)
}

pub(crate) fn get_default_resource_dir(py: Python) -> PyResult<PathBuf> {
    let path = py
        .import_bound("sudachipy")?
        .getattr("_DEFAULT_RESOURCEDIR")?;
    let path = path.downcast::<PyString>()?.to_str()?;
    Ok(PathBuf::from(path))
}

fn find_dict_path(py: Python, dict_type: &str) -> PyResult<PathBuf> {
    let pyfunc = py.import_bound("sudachipy")?.getattr("_find_dict_path")?;
    let path = pyfunc.call1((dict_type,))?;
    let path = path.downcast::<PyString>()?.to_str()?;
    Ok(PathBuf::from(path))
}

fn locate_system_dict(py: Python, path: &Path) -> PyResult<PathBuf> {
    if path.exists() && path.is_file() {
        return Ok(path.to_owned());
    }
    match path.to_str() {
        Some(name @ ("small" | "core" | "full")) => find_dict_path(py, name),
        _ => errors::wrap(Err(format!("invalid dictionary path {:?}", path))),
    }
}

fn parse_field_subset(data: Option<&Bound<PySet>>) -> PyResult<InfoSubset> {
    if data.is_none() {
        return Ok(InfoSubset::all());
    }

    let mut subset = InfoSubset::empty();
    for elem in data.unwrap().iter() {
        subset |= match elem.str()?.to_str()? {
            "surface" => InfoSubset::SURFACE,
            "pos" | "pos_id" => InfoSubset::POS_ID,
            "normalized_form" => InfoSubset::NORMALIZED_FORM,
            "dictionary_form" => InfoSubset::DIC_FORM_WORD_ID,
            "reading_form" => InfoSubset::READING_FORM,
            "word_structure" => InfoSubset::WORD_STRUCTURE,
            "split_a" => InfoSubset::SPLIT_A,
            "split_b" => InfoSubset::SPLIT_B,
            "synonym_group_id" => InfoSubset::SYNONYM_GROUP_ID,
            x => return errors::wrap(Err(format!("Invalid WordInfo field name {}", x))),
        };
    }
    Ok(subset)
}<|MERGE_RESOLUTION|>--- conflicted
+++ resolved
@@ -158,15 +158,8 @@
         };
 
         if dict_type.is_some() {
-<<<<<<< HEAD
             errors::warn_deprecation(
                 py,
-=======
-            let cat = PyModule::import_bound(py, "builtins")?.getattr("DeprecationWarning")?;
-            PyErr::warn_bound(
-                py,
-                &cat,
->>>>>>> d2b53d83
                 "Parameter dict_type of Dictionary() is deprecated, use dict instead",
             )?
         }
@@ -259,13 +252,12 @@
     )]
     fn create<'py>(
         &'py self,
-        py: Python<'py>,
         mode: Option<&Bound<'py, PyAny>>,
         fields: Option<&Bound<'py, PySet>>,
         projection: Option<&Bound<'py, PyString>>,
     ) -> PyResult<PyTokenizer> {
         let mode = match mode {
-            Some(m) => extract_mode(py, m)?,
+            Some(m) => extract_mode(m)?,
             None => Mode::C,
         };
         let fields = parse_field_subset(fields)?;
@@ -333,18 +325,13 @@
         projection: Option<&Bound<'py, PyString>>,
     ) -> PyResult<Bound<'py, PyAny>> {
         let mode = match mode {
-            Some(m) => extract_mode(py, m)?,
+            Some(m) => extract_mode(m)?,
             None => Mode::C,
         };
         let subset = parse_field_subset(fields)?;
         if let Some(h) = handler.as_ref() {
-<<<<<<< HEAD
-            if !h.as_ref(py).is_callable() {
+            if !h.bind(py).is_callable() {
                 return errors::wrap(Err("handler must be callable"));
-=======
-            if !h.bind(py).is_callable() {
-                return Err(SudachiErr::new_err("handler must be callable"));
->>>>>>> d2b53d83
             }
         }
 
@@ -460,13 +447,9 @@
     Ok(result)
 }
 
-pub(crate) fn extract_mode<'py>(py: Python<'py>, mode: &Bound<'py, PyAny>) -> PyResult<Mode> {
+pub(crate) fn extract_mode<'py>(mode: &Bound<'py, PyAny>) -> PyResult<Mode> {
     if mode.is_instance_of::<PyString>() {
-<<<<<<< HEAD
         errors::wrap(Mode::from_str(mode.str()?.to_str()?))
-=======
-        Mode::from_str(mode.str()?.to_str()?).map_err(|e| SudachiErr::new_err(e).into())
->>>>>>> d2b53d83
     } else if mode.is_instance_of::<PySplitMode>() {
         let mode = mode.extract::<PySplitMode>()?;
         Ok(Mode::from(mode))
