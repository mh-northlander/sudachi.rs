--- conflicted
+++ resolved
@@ -292,21 +292,14 @@
     /// For example, ('名詞',) will match any noun and
     /// (None, None, None, None, None, '終止形‐一般') will match any word in 終止形‐一般 conjugation form.
     ///
-<<<<<<< HEAD
     /// :param target: can be either a list of POS partial tuples or a callable which maps POS to bool.
     ///
     /// :type target: Iterable[PartialPOS] | Callable[[POS], bool]
-    #[pyo3(text_signature = "(self, /, target) -> PosMatcher")]
-    fn pos_matcher<'py>(&'py self, py: Python<'py>, target: &PyAny) -> PyResult<PyPosMatcher> {
-=======
-    /// :param target: can be either a callable or list of POS partial tuples
-    #[pyo3(text_signature = "($self, target)")]
     fn pos_matcher<'py>(
         &'py self,
         py: Python<'py>,
         target: &Bound<'py, PyAny>,
     ) -> PyResult<PyPosMatcher> {
->>>>>>> e759196c
         PyPosMatcher::create(py, self.dictionary.as_ref().unwrap(), target)
     }
 
@@ -382,25 +375,14 @@
     ///     See https://worksapplications.github.io/sudachi.rs/python/topics/out_param.html for details.
     ///
     /// :type surface: str
-<<<<<<< HEAD
     /// :type out: MorphemeList | None
     #[pyo3(text_signature = "(self, /, surface, out=None) -> MorphemeList")]
-    fn lookup<'p>(
-        &'p self,
-        py: Python<'p>,
-        surface: &'p str,
-        out: Option<&'p PyCell<PyMorphemeListWrapper>>,
-    ) -> PyResult<&'p PyCell<PyMorphemeListWrapper>> {
-=======
-    /// :type out: sudachipy.MorphemeList
-    #[pyo3(text_signature = "($self, surface, out = None) -> sudachipy.MorphemeList")]
     fn lookup<'py>(
         &'py self,
         py: Python<'py>,
         surface: &'py str,
         out: Option<Bound<'py, PyMorphemeListWrapper>>,
     ) -> PyResult<Bound<'py, PyMorphemeListWrapper>> {
->>>>>>> e759196c
         let l = match out {
             Some(l) => l,
             None => {
@@ -427,7 +409,6 @@
         self.dictionary = None;
     }
 
-<<<<<<< HEAD
     /// Returns POS with the given id.
     ///
     /// :param pos_id: POS id
@@ -435,12 +416,7 @@
     ///
     /// :type pos_id: int
     #[pyo3(text_signature = "(self, /, pos_id: int) -> tuple[str, str, str, str, str, str] | None")]
-    fn pos_of<'p>(&'p self, py: Python<'p>, pos_id: usize) -> Option<&'p PyTuple> {
-=======
-    /// Get POS Tuple by its id
-    #[pyo3(text_signature = "($self, pos_id: int)")]
     fn pos_of<'py>(&'py self, py: Python<'py>, pos_id: usize) -> Option<&Bound<'py, PyTuple>> {
->>>>>>> e759196c
         let dic = self.dictionary.as_ref().unwrap();
         dic.pos.get(pos_id).map(|x| x.bind(py))
     }
