--- conflicted
+++ resolved
@@ -54,11 +54,7 @@
     fn create_from_fn(dic: &Arc<PyDicData>, func: &Bound<PyAny>, py: Python) -> PyResult<Self> {
         let mut data = Vec::new();
         for (pos_id, pos) in dic.pos.iter().enumerate() {
-<<<<<<< HEAD
-            let args = PyTuple::new(py, [pos]);
-=======
-            let args = PyTuple::new_bound(py, &[pos]);
->>>>>>> 4e72d547
+            let args = PyTuple::new_bound(py, [pos]);
             if func.call1(args)?.downcast::<PyBool>()?.is_true() {
                 data.push(pos_id as u16);
             }
