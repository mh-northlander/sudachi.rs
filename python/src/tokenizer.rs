/*
 *  Copyright (c) 2021-2024 Works Applications Co., Ltd.
 *
 *  Licensed under the Apache License, Version 2.0 (the "License");
 *  you may not use this file except in compliance with the License.
 *  You may obtain a copy of the License at
 *
 *      http://www.apache.org/licenses/LICENSE-2.0
 *
 *   Unless required by applicable law or agreed to in writing, software
 *  distributed under the License is distributed on an "AS IS" BASIS,
 *  WITHOUT WARRANTIES OR CONDITIONS OF ANY KIND, either express or implied.
 *  See the License for the specific language governing permissions and
 *  limitations under the License.
 */

use std::ops::DerefMut;
use std::str::FromStr;
use std::sync::Arc;

use pyo3::prelude::*;

use sudachi::analysis::stateful_tokenizer::StatefulTokenizer;
use sudachi::dic::subset::InfoSubset;
use sudachi::prelude::*;

use crate::dictionary::{extract_mode, PyDicData};
use crate::errors;
use crate::morpheme::{PyMorphemeListWrapper, PyProjector};

/// Unit to split text.
///
/// A == short mode
///
/// B == middle mode
///
/// C == long mode
///
/// :param mode: string representation of the split mode. One of [A,B,C] in captital or lower case.
///     If None, returns SplitMode.C.
///
/// :type mode: str | None
#[pyclass(module = "sudachipy.tokenizer", name = "SplitMode", frozen)]
#[derive(Clone, PartialEq, Eq, Copy, Debug)]
#[repr(u8)]
pub enum PySplitMode {
    A,
    B,
    C,
}

impl From<PySplitMode> for Mode {
    fn from(mode: PySplitMode) -> Self {
        match mode {
            PySplitMode::A => Mode::A,
            PySplitMode::B => Mode::B,
            PySplitMode::C => Mode::C,
        }
    }
}

impl From<Mode> for PySplitMode {
    fn from(value: Mode) -> Self {
        match value {
            Mode::A => PySplitMode::A,
            Mode::B => PySplitMode::B,
            Mode::C => PySplitMode::C,
        }
    }
}

#[pymethods]
impl PySplitMode {
    /// Creates a split mode from a string value.
    ///
    /// :param mode: string representation of the split mode. One of [A,B,C] in captital or lower case.
    ///     If None, returns SplitMode.C.
    ///
    /// :type mode: str | None
    #[new]
    #[pyo3(
        text_signature="(mode=None) -> SplitMode",
        signature=(mode=None)
    )]
    fn new(mode: Option<&str>) -> PyResult<PySplitMode> {
        let mode = match mode {
            Some(m) => m,
            None => return Ok(PySplitMode::C),
        };
        errors::wrap(Mode::from_str(mode).map(|m| m.into()))
    }
}

/// A sudachi tokenizer
///
/// Create using Dictionary.create method.
#[pyclass(module = "sudachipy.tokenizer", name = "Tokenizer")]
pub(crate) struct PyTokenizer {
    tokenizer: StatefulTokenizer<Arc<PyDicData>>,
    projection: PyProjector,
}

impl PyTokenizer {
    pub(crate) fn new(
        dict: Arc<PyDicData>,
        mode: Mode,
        fields: InfoSubset,
        projection: PyProjector,
    ) -> Self {
        let mut tok = Self {
            tokenizer: StatefulTokenizer::new(dict, mode),
            projection,
        };
        tok.tokenizer.set_subset(fields);
        tok
    }
}

#[pymethods]
impl PyTokenizer {
    #[classattr]
    #[allow(non_snake_case)]
    fn SplitMode() -> PySplitMode {
        PySplitMode::C
    }

    /// Break text into morphemes.
    ///
    /// :param text: text to analyze.
    /// :param mode: analysis mode.
    ///    This parameter is deprecated.
    ///    Pass the analysis mode at the Tokenizer creation time and create different tokenizers for different modes.
    ///    If you need multi-level splitting, prefer using :py:meth:`Morpheme.split` method instead.
    /// :param logger: Arg for v0.5.* compatibility. Ignored.
    /// :param out: tokenization results will be written into this MorphemeList, a new one will be created instead.
    ///    See https://worksapplications.github.io/sudachi.rs/python/topics/out_param.html for details.
    ///
    /// :type text: str
    /// :type mode: SplitMode | str | None
    /// :type out: MorphemeList
    #[pyo3(
        text_signature="(self, /, text: str, mode=None, logger=None, out=None) -> MorphemeList",
        signature=(text, mode=None, logger=None, out=None)
    )]
    #[allow(unused_variables)]
    fn tokenize<'py>(
        &'py mut self,
        py: Python<'py>,
        text: &'py str,
        mode: Option<&Bound<'py, PyAny>>,
        logger: Option<PyObject>,
        out: Option<Bound<'py, PyMorphemeListWrapper>>,
    ) -> PyResult<Bound<PyMorphemeListWrapper>> {
        // restore default mode on scope exit
        let mode = match mode {
            None => None,
            Some(m) => Some(extract_mode(m)?),
        };
        let default_mode = mode.map(|m| self.tokenizer.set_mode(m));
        let mut tokenizer = scopeguard::guard(&mut self.tokenizer, |t| {
            default_mode.map(|m| t.set_mode(m));
        });

        // analysis can be done without GIL
<<<<<<< HEAD
        let err = py.allow_threads(|| {
            tokenizer.reset().push_str(text);
            tokenizer.do_tokenize()
        });

        err.map_err(|e| SudachiPyErr::new_err(format!("Tokenization error: {}", e)))?;
=======
        errors::wrap_ctx(
            py.allow_threads(|| {
                tokenizer.reset().push_str(text);
                tokenizer.do_tokenize()
            }),
            "Error during tokenization",
        )?;
>>>>>>> 4e72d547

        let out_list = match out {
            None => {
                let dict = tokenizer.dict_clone();
                let morphemes = MorphemeList::empty(dict);
                let wrapper =
                    PyMorphemeListWrapper::from_components(morphemes, self.projection.clone());
                Bound::new(py, wrapper)?
            }
            Some(list) => list,
        };

        let mut borrow = out_list.try_borrow_mut();
        let morphemes = match borrow {
            Ok(ref mut ms) => ms.internal_mut(py),
            Err(_) => return errors::wrap(Err("out was used twice at the same time")),
        };

<<<<<<< HEAD
        morphemes
            .collect_results(tokenizer.deref_mut())
            .map_err(|e| SudachiPyErr::new_err(format!("Tokenization error: {}", e)))?;
=======
        errors::wrap_ctx(
            morphemes.collect_results(tokenizer.deref_mut()),
            "Error during tokenization",
        )?;
>>>>>>> 4e72d547

        Ok(out_list)
    }

    /// SplitMode of the tokenizer.
    #[getter]
    fn mode(&self) -> PySplitMode {
        self.tokenizer.mode().into()
    }
}<|MERGE_RESOLUTION|>--- conflicted
+++ resolved
@@ -162,14 +162,6 @@
         });
 
         // analysis can be done without GIL
-<<<<<<< HEAD
-        let err = py.allow_threads(|| {
-            tokenizer.reset().push_str(text);
-            tokenizer.do_tokenize()
-        });
-
-        err.map_err(|e| SudachiPyErr::new_err(format!("Tokenization error: {}", e)))?;
-=======
         errors::wrap_ctx(
             py.allow_threads(|| {
                 tokenizer.reset().push_str(text);
@@ -177,7 +169,6 @@
             }),
             "Error during tokenization",
         )?;
->>>>>>> 4e72d547
 
         let out_list = match out {
             None => {
@@ -196,16 +187,10 @@
             Err(_) => return errors::wrap(Err("out was used twice at the same time")),
         };
 
-<<<<<<< HEAD
-        morphemes
-            .collect_results(tokenizer.deref_mut())
-            .map_err(|e| SudachiPyErr::new_err(format!("Tokenization error: {}", e)))?;
-=======
         errors::wrap_ctx(
             morphemes.collect_results(tokenizer.deref_mut()),
             "Error during tokenization",
         )?;
->>>>>>> 4e72d547
 
         Ok(out_list)
     }
