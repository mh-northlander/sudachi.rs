--- conflicted
+++ resolved
@@ -391,17 +391,10 @@
         };
 
         out_ref.clear();
-<<<<<<< HEAD
-        let splitted = list
-            .internal(py)
-            .split_into(mode, self.index, out_ref)
-            .map_err(|e| PyException::new_err(format!("Error while splitting morpheme: {}", e)))?;
-=======
         let splitted = errors::wrap_ctx(
             list.internal(py).split_into(mode, self.index, out_ref),
             "Error while splitting morpheme",
         )?;
->>>>>>> 4e72d547
 
         if add_single.unwrap_or(true) && !splitted {
             list.internal(py)
