--- conflicted
+++ resolved
@@ -98,19 +98,10 @@
     /// .. deprecated:: 0.6.0
     ///     Use Tokenizer.tokenize("") if you need.
     #[classmethod]
-<<<<<<< HEAD
-    #[pyo3(text_signature = "(dict: sudachipy.Dictionary) -> sudachipy.MorphemeList")]
-    fn empty(_cls: &PyType, py: Python, dict: &PyDictionary) -> PyResult<Self> {
+    #[pyo3(text_signature = "(dict: Dictionary) -> MorphemeList")]
+    fn empty(_cls: &Bound<PyType>, py: Python, dict: &PyDictionary) -> PyResult<Self> {
         errors::warn_deprecation(
             py,
-=======
-    #[pyo3(text_signature = "(dict: Dictionary) -> MorphemeList")]
-    fn empty(_cls: &Bound<PyType>, py: Python, dict: &PyDictionary) -> PyResult<Self> {
-        let cat = PyModule::import_bound(py, "builtins")?.getattr("DeprecationWarning")?;
-        PyErr::warn_bound(
-            py,
-            &cat,
->>>>>>> d2b53d83
             "Use Tokenizer.tokenize(\"\") if you need an empty MorphemeList.",
         )?;
 
@@ -383,7 +374,7 @@
     ) -> PyResult<Bound<'py, PyMorphemeListWrapper>> {
         let list = self.list(py);
 
-        let mode = extract_mode(py, mode)?;
+        let mode = extract_mode(mode)?;
 
         let out_cell = match out {
             None => {
@@ -450,13 +441,7 @@
     ///    Users should not touch the raw WordInfo.
     #[pyo3(text_signature = "(self, /) -> WordInfo")]
     fn get_word_info(&self, py: Python) -> PyResult<PyWordInfo> {
-<<<<<<< HEAD
         errors::warn_deprecation(py, "Users should not touch the raw WordInfo.")?;
-=======
-        let cat = PyModule::import_bound(py, "builtins")?.getattr("DeprecationWarning")?;
-        PyErr::warn_bound(py, &cat, "Users should not touch the raw WordInfo.", 1)?;
-
->>>>>>> d2b53d83
         Ok(self.morph(py).get_word_info().clone().into())
     }
 
