use std::borrow::Cow;
use std::fs;
use std::io::{self, BufRead, BufReader};
use std::path::PathBuf;
use std::process;

use structopt::StructOpt;

use sudachi::prelude::*;

#[cfg(feature = "bake_dictionary")]
const BAKED_DICTIONARY_BYTES: &[u8] = include_bytes!(env!("SUDACHI_DICT_PATH"));

/// A Japanese tokenizer
#[derive(StructOpt)]
#[structopt(name = "sudachi", author = "")]
struct Cli {
    /// Input text file: If not present, read from STDIN
    #[structopt(parse(from_os_str))]
    file: Option<PathBuf>,

    /// Split unit: "A" (short), "B" (middle), or "C" (Named Entity)
    #[structopt(short = "m", long = "mode", default_value = "C")]
    mode: String,

    /// Prints all fields
    #[structopt(short = "a", long = "all")]
    print_all: bool,

    /// Outputs only surface form
    #[structopt(short = "w", long = "wakati")]
    wakati: bool,

    /// Debug mode: Dumps lattice
    #[structopt(short = "d", long = "debug")]
    enable_debug: bool,

<<<<<<< HEAD
    // Dictionary is optional if baked in
    /// Path to sudachi dictionary
    #[cfg(feature = "bake_dictionary")]
    #[structopt(short = "l", long = "dict")]
    dictionary_path: Option<PathBuf>,

    // Dictionary is not baked in, so it must be specified
    /// Path to sudachi dictionary
    #[cfg(not(feature = "bake_dictionary"))]
    #[structopt(short = "l", long = "dict")]
    dictionary_path: PathBuf,
}

fn get_dictionary_bytes(args: &Cli) -> Cow<'static, [u8]> {
    let dictionary_path = {
        cfg_if::cfg_if! {
            if #[cfg(feature="bake_dictionary")] {
                if let Some(dictionary_path) = &args.dictionary_path {
                    dictionary_path
                } else {
                    return Cow::Borrowed(BAKED_DICTIONARY_BYTES);
                }
            } else {
                &args.dictionary_path
            }
        }
    };

    let storage_buf = dictionary_bytes_from_path(&dictionary_path)
        .expect("Failed to get dictionary bytes from file");
    Cow::Owned(storage_buf)
=======
    /// Prints sudachi.rs version
    #[structopt(short = "v", long = "version")]
    print_version: bool,
>>>>>>> 5d1faba4
}

fn main() {
    let args = Cli::from_args();
<<<<<<< HEAD
    let mode = match args.mode.as_str().parse() {
        Ok(mode) => mode,
        Err(err) => {
            eprintln!("Invalid mode: {}", err);
=======

    if args.print_version {
        println!("sudachi.rs {}", env!("CARGO_PKG_VERSION"));
        return;
    }

    let mode = match args.mode.as_str() {
        "A" | "a" => Mode::A,
        "B" | "b" => Mode::B,
        "C" | "c" => Mode::C,
        _ => {
            eprintln!("Invalid mode: Mode must be one of \"A\", \"B\", or \"C\" (in lower or upper case).");
>>>>>>> 5d1faba4
            process::exit(1);
        }
    };
    let print_all = args.print_all;
    let wakati = args.wakati;
    let enable_debug = args.enable_debug;

    // load and parse dictionary binary to create a tokenizer

    let dictionary_bytes = get_dictionary_bytes(&args);
    let tokenizer = Tokenizer::from_dictionary_bytes(&dictionary_bytes)
        .expect("Failed to create Tokenizer from dictionary bytes");

    // input: stdin or file
    let reader: Box<dyn BufRead> = match args.file {
        None => Box::new(BufReader::new(io::stdin())),
        Some(input_path) => Box::new(BufReader::new(
            fs::File::open(&input_path)
                .unwrap_or_else(|_| panic!("Failed to open file {:?}", &input_path)),
        )),
    };

    for line in reader.lines() {
        let input = line.expect("Failed to reead line").to_string();
        let morpheme_list = tokenizer
            .tokenize(&input, mode, enable_debug)
            .expect("failed to tokenize input");

        if wakati {
            let surface_list = morpheme_list
                .iter()
                .map(|m| m.surface().to_string())
                .collect::<Vec<_>>();
            println!("{}", surface_list.join(" "));
        } else {
            for morpheme in morpheme_list {
                print!(
                    "{}\t{}\t{}",
                    morpheme.surface(),
                    morpheme.pos().expect("Missing part of speech").join(","),
                    morpheme.normalized_form(),
                );
                if print_all {
                    print!(
                        "\t{}\t{}",
                        morpheme.dictionary_form(),
                        morpheme.reading_form(),
                        // TODO: is_oov
                    );
                }
                println!();
            }
            println!("EOS");
        }
    }
}<|MERGE_RESOLUTION|>--- conflicted
+++ resolved
@@ -35,7 +35,6 @@
     #[structopt(short = "d", long = "debug")]
     enable_debug: bool,
 
-<<<<<<< HEAD
     // Dictionary is optional if baked in
     /// Path to sudachi dictionary
     #[cfg(feature = "bake_dictionary")]
@@ -47,6 +46,10 @@
     #[cfg(not(feature = "bake_dictionary"))]
     #[structopt(short = "l", long = "dict")]
     dictionary_path: PathBuf,
+
+    /// Prints sudachi.rs version
+    #[structopt(short = "v", long = "version")]
+    print_version: bool,
 }
 
 fn get_dictionary_bytes(args: &Cli) -> Cow<'static, [u8]> {
@@ -67,34 +70,20 @@
     let storage_buf = dictionary_bytes_from_path(&dictionary_path)
         .expect("Failed to get dictionary bytes from file");
     Cow::Owned(storage_buf)
-=======
-    /// Prints sudachi.rs version
-    #[structopt(short = "v", long = "version")]
-    print_version: bool,
->>>>>>> 5d1faba4
 }
 
 fn main() {
     let args = Cli::from_args();
-<<<<<<< HEAD
-    let mode = match args.mode.as_str().parse() {
-        Ok(mode) => mode,
-        Err(err) => {
-            eprintln!("Invalid mode: {}", err);
-=======
 
     if args.print_version {
         println!("sudachi.rs {}", env!("CARGO_PKG_VERSION"));
         return;
     }
 
-    let mode = match args.mode.as_str() {
-        "A" | "a" => Mode::A,
-        "B" | "b" => Mode::B,
-        "C" | "c" => Mode::C,
-        _ => {
-            eprintln!("Invalid mode: Mode must be one of \"A\", \"B\", or \"C\" (in lower or upper case).");
->>>>>>> 5d1faba4
+    let mode = match args.mode.as_str().parse() {
+        Ok(mode) => mode,
+        Err(err) => {
+            eprintln!("Invalid mode: {}", err);
             process::exit(1);
         }
     };
